/**
 * ImageAnalyzer - コアクラス
 * 画像解析アプリケーションのメインクラス
 */

class ImageAnalyzer {
    constructor() {
        console.log('ImageAnalyzer constructor called');
        
        // DOM要素の取得
        this.canvas = document.getElementById('imageCanvas');
        this.ctx = this.canvas?.getContext('2d');
        this.dropZone = document.getElementById('dropZone');
        this.fileInput = document.getElementById('fileInput');
        
        // 要素の存在確認
        if (!this.canvas || !this.ctx || !this.dropZone || !this.fileInput) {
            console.error('Required elements not found:', {
                canvas: !!this.canvas,
                ctx: !!this.ctx,
                dropZone: !!this.dropZone,
                fileInput: !!this.fileInput
            });
            return;
        }
        
        // 基本プロパティの初期化
        this.initializeProperties();
        
        // 各機能モジュールの初期化
        this.initializeModules();
        
        console.log('ImageAnalyzer initialized successfully');
    }

    /**
     * プロパティの初期化
     */
    initializeProperties() {
        // 画像関連
        this.currentImage = null;
        this.displayedWidth = 0;
        this.displayedHeight = 0;
        this.imageOffsetX = 0;
        this.imageOffsetY = 0;
        this.imageMargin = 20;
        this.baseScale = 1;
        this.zoom = 1;
        this.minZoom = 0.5;
        this.maxZoom = 5;
        this.panX = 0;
        this.panY = 0;
        this.isPanning = false;
        this.panStartX = 0;
        this.panStartY = 0;
        this.viewWidth = 0;
        this.viewHeight = 0;
        
        // 描画関連
        this.isDrawing = false;
        this.startX = 0;
        this.startY = 0;
        this.currentRect = null;
        this.drawMode = 'rect';

        // 解析関連
        this.isAnalyzing = false; // 無限再帰防止フラグ
        this.currentHistogramData = null;
        this.currentHistogramMode = 'brightness';
        
        // ヒストグラム関連
        this.histogramCanvas = null;
        this.histogramCtx = null;
        this.histogramLargeCanvas = null;
        this.histogramLargeCtx = null;

        // ラインプロファイル
        this.lineAnalyzer = null;
    }

    /**
     * 各機能モジュールの初期化
     */
    initializeModules() {
        console.log('Initializing modules...');
        
        try {
            // イベントリスナーの設定
            this.initEventListeners();

            // ヒストグラム機能の初期化
            this.initHistogramChart();
            this.initHistogramModal();
            this.initHistogramControls();

            // UI制御の初期化
            this.initUIControls();

            // ラインプロファイル機能
            this.lineAnalyzer = new LineAnalyzer(this);

        } catch (error) {
            console.error('Error initializing modules:', error);
        }
    }

    /**
     * ステータスメッセージの表示
     * @param {string} message - 表示するメッセージ
     */
    setStatusMessage(message) {
        try {
            const status = document.getElementById('status');
            if (status) {
                status.textContent = message;
                status.classList.remove('hidden');
                
                setTimeout(() => {
                    status.classList.add('hidden');
                }, 3000);
            }
            console.log(`[Status] ${message}`);
        } catch (error) {
            console.error('Error setting status:', error);
        }
    }

    /**
     * レガシー互換性のためのステータス更新関数
     * @param {string} message - 表示するメッセージ
     */
    updateStatus(message) {
        this.setStatusMessage(message);
    }

    /**
     * 現在の状態の取得（デバッグ用）
     * @returns {Object} 現在の状態情報
     */
   getState() {
        return {
            hasImage: !!this.currentImage,
            isDrawing: this.isDrawing,
            isAnalyzing: this.isAnalyzing,
            hasAnalysisData: !!this.currentHistogramData,
            histogramMode: this.currentHistogramMode,
            rectSelected: !!this.currentRect
        };
    }

    /**
     * アプリケーションのリセット
     */
    reset() {
        try {
            // 画像関連のリセット
            this.currentImage = null;
            this.displayedWidth = 0;
            this.displayedHeight = 0;
            
            // 描画状態のリセット
            this.isDrawing = false;
            this.currentRect = null;
            this.drawMode = 'rect';
            if (this.updateModeButtons) {
                this.updateModeButtons('rect');
            }
            
            // 解析データのリセット
            this.isAnalyzing = false;
            this.currentHistogramData = null;

            // UI要素のリセット
            this.canvas.classList.add('hidden');
            this.dropZone.classList.remove('hidden');
<<<<<<< HEAD
           
            if (this.lineAnalyzer) {
                this.lineAnalyzer.graph.draw({ r: [], g: [], b: [], brightness: [] });
                if (this.lineAnalyzer.peakInfo) {
                    this.lineAnalyzer.peakInfo.textContent = 'ピークなし';
                }
                this.lineAnalyzer.lastValues = null;
                this.lineAnalyzer.closeModal && this.lineAnalyzer.closeModal();
            }

             const resetBtn = document.getElementById('resetView');
            if (resetBtn) resetBtn.classList.add('hidden');

=======
            const resetBtn = document.getElementById('resetView');
            if (resetBtn) resetBtn.classList.add('hidden');
>>>>>>> 8e4de1ef
            
            // ステータス表示
            this.setStatusMessage('アプリケーションをリセットしました');
            
        } catch (error) {
            console.error('Error resetting application:', error);
        }
    }

    /**
     * エラーメッセージの表示
     * @param {string} message - エラーメッセージ
     * @param {Error} error - エラーオブジェクト（オプション）
     */
    showError(message, error = null) {
        console.error(message, error);
        this.setStatusMessage(`エラー: ${message}`);
        
        // デバッグモードの場合、詳細エラー情報を表示
        if (window.DEBUG_MODE && error) {
            console.error('Detailed error:', error.stack);
        }
    }

    /**
     * 成功メッセージの表示
     * @param {string} message - 成功メッセージ
     */
    showSuccess(message) {
        this.setStatusMessage(message);
    }
}

// グローバルで利用可能にする
window.ImageAnalyzer = ImageAnalyzer;<|MERGE_RESOLUTION|>--- conflicted
+++ resolved
@@ -173,7 +173,6 @@
             // UI要素のリセット
             this.canvas.classList.add('hidden');
             this.dropZone.classList.remove('hidden');
-<<<<<<< HEAD
            
             if (this.lineAnalyzer) {
                 this.lineAnalyzer.graph.draw({ r: [], g: [], b: [], brightness: [] });
@@ -186,11 +185,6 @@
 
              const resetBtn = document.getElementById('resetView');
             if (resetBtn) resetBtn.classList.add('hidden');
-
-=======
-            const resetBtn = document.getElementById('resetView');
-            if (resetBtn) resetBtn.classList.add('hidden');
->>>>>>> 8e4de1ef
             
             // ステータス表示
             this.setStatusMessage('アプリケーションをリセットしました');
