--- conflicted
+++ resolved
@@ -162,7 +162,6 @@
     initCanvasEvents() {
         if (!this.canvas) return;
 
-<<<<<<< HEAD
         // マウスダウン
         this.canvas.addEventListener('mousedown', (e) => {
             if (this.drawMode === 'rect' && e.button === 0) {
@@ -171,19 +170,12 @@
                 this.lineAnalyzer.start(e);
             }
             else if (e.button === 1 || e.button === 2) {
-=======
-        // マウスダウン - 描画またはパン開始
-        this.canvas.addEventListener('mousedown', (e) => {
-            if (e.button === 0) {
-                this.startDrawing(e);
-            } else if (e.button === 1 || e.button === 2) {
->>>>>>> 8e4de1ef
+
                 e.preventDefault();
                 this.startPan(e);
             }
         });
 
-<<<<<<< HEAD
         // マウスムーブ
         this.canvas.addEventListener('mousemove', (e) => {
             
@@ -215,47 +207,17 @@
                     this.lineAnalyzer.end(e);
                 }
             }
-           
-=======
-        // マウスムーブ - 描画・パン・カーソル情報更新
-        this.canvas.addEventListener('mousemove', (e) => {
-            if (this.isPanning) {
-                e.preventDefault();
-                this.panImage(e);
-            } else {
-                this.drawRectangle(e);
-                this.updateCursorInfo(e);
-            }
-        });
-
-        // マウスアップ - 操作終了
-        this.canvas.addEventListener('mouseup', (e) => {
-            if (this.isPanning) {
-                this.endPan();
-            } else {
-                this.endDrawing(e);
-            }
->>>>>>> 8e4de1ef
         });
 
         // マウスリーブ - 操作中止・カーソル情報クリア
         this.canvas.addEventListener('mouseleave', (e) => {
-<<<<<<< HEAD
+
              if (this.isPanning) {
                 this.endPan();
-=======
-            if (this.isPanning) {
-                this.endPan();
-            }
-            if (this.isDrawing) {
-                this.endDrawing(e);
->>>>>>> 8e4de1ef
-            }
-             if (this.isDrawing) {
+             }
+             else if (this.isDrawing) {
                 if (this.drawMode === 'rect') {
-                    if (this.isDrawing) {
-                        this.endDrawing(e);
-                    }
+                    this.endDrawing(e);
                 } else if (this.drawMode === 'line' && this.lineAnalyzer && this.lineAnalyzer.drawer.isDrawing) {
                     this.lineAnalyzer.end(e);
                 }
